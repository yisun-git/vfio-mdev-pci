--- conflicted
+++ resolved
@@ -970,11 +970,7 @@
 		FUSE_WRITEBACK_CACHE | FUSE_NO_OPEN_SUPPORT |
 		FUSE_PARALLEL_DIROPS | FUSE_HANDLE_KILLPRIV | FUSE_POSIX_ACL |
 		FUSE_ABORT_ERROR | FUSE_MAX_PAGES | FUSE_CACHE_SYMLINKS |
-<<<<<<< HEAD
-		FUSE_NO_OPENDIR_SUPPORT;
-=======
 		FUSE_NO_OPENDIR_SUPPORT | FUSE_EXPLICIT_INVAL_DATA;
->>>>>>> 0ecfebd2
 	req->in.h.opcode = FUSE_INIT;
 	req->in.numargs = 1;
 	req->in.args[0].size = sizeof(*arg);
