--- conflicted
+++ resolved
@@ -12,66 +12,33 @@
 
 #include "efistub.h"
 
-<<<<<<< HEAD
-/*
- * Some firmware implementations have problems reading files in one go.
- * A read chunk size of 1MB seems to work for most platforms.
- *
- * Unfortunately, reading files in chunks triggers *other* bugs on some
- * platforms, so we provide a way to disable this workaround, which can
- * be done by passing "efi=nochunk" on the EFI boot stub command line.
- *
- * If you experience issues with initrd images being corrupt it's worth
- * trying efi=nochunk, but chunking is enabled by default because there
- * are far more machines that require the workaround than those that
- * break with it enabled.
- */
-#define EFI_READ_CHUNK_SIZE	(1024 * 1024)
-
-static unsigned long efi_chunk_size = EFI_READ_CHUNK_SIZE;
-
-static bool __efistub_global efi_nokaslr;
-=======
 static bool __efistub_global efi_nochunk;
 static bool __efistub_global efi_nokaslr;
 static bool __efistub_global efi_noinitrd;
->>>>>>> 04d5ce62
 static bool __efistub_global efi_quiet;
 static bool __efistub_global efi_novamap;
 static bool __efistub_global efi_nosoftreserve;
 static bool __efistub_global efi_disable_pci_dma =
 					IS_ENABLED(CONFIG_EFI_DISABLE_PCI_DMA);
 
-<<<<<<< HEAD
-=======
 bool __pure nochunk(void)
 {
 	return efi_nochunk;
 }
->>>>>>> 04d5ce62
 bool __pure nokaslr(void)
 {
 	return efi_nokaslr;
 }
-<<<<<<< HEAD
+bool __pure noinitrd(void)
+{
+	return efi_noinitrd;
+}
 bool __pure is_quiet(void)
 {
 	return efi_quiet;
 }
 bool __pure novamap(void)
 {
-=======
-bool __pure noinitrd(void)
-{
-	return efi_noinitrd;
-}
-bool __pure is_quiet(void)
-{
-	return efi_quiet;
-}
-bool __pure novamap(void)
-{
->>>>>>> 04d5ce62
 	return efi_novamap;
 }
 bool __pure __efi_soft_reserve_enabled(void)
@@ -79,16 +46,6 @@
 	return !efi_nosoftreserve;
 }
 
-<<<<<<< HEAD
-#define EFI_MMAP_NR_SLACK_SLOTS	8
-
-struct file_info {
-	efi_file_handle_t *handle;
-	u64 size;
-};
-
-=======
->>>>>>> 04d5ce62
 void efi_printk(char *str)
 {
 	char *s8;
@@ -103,374 +60,7 @@
 		}
 
 		efi_char16_printk(ch);
-<<<<<<< HEAD
-	}
-}
-
-static inline bool mmap_has_headroom(unsigned long buff_size,
-				     unsigned long map_size,
-				     unsigned long desc_size)
-{
-	unsigned long slack = buff_size - map_size;
-
-	return slack / desc_size >= EFI_MMAP_NR_SLACK_SLOTS;
-}
-
-efi_status_t efi_get_memory_map(struct efi_boot_memmap *map)
-{
-	efi_memory_desc_t *m = NULL;
-	efi_status_t status;
-	unsigned long key;
-	u32 desc_version;
-
-	*map->desc_size =	sizeof(*m);
-	*map->map_size =	*map->desc_size * 32;
-	*map->buff_size =	*map->map_size;
-again:
-	status = efi_bs_call(allocate_pool, EFI_LOADER_DATA,
-			     *map->map_size, (void **)&m);
-	if (status != EFI_SUCCESS)
-		goto fail;
-
-	*map->desc_size = 0;
-	key = 0;
-	status = efi_bs_call(get_memory_map, map->map_size, m,
-			     &key, map->desc_size, &desc_version);
-	if (status == EFI_BUFFER_TOO_SMALL ||
-	    !mmap_has_headroom(*map->buff_size, *map->map_size,
-			       *map->desc_size)) {
-		efi_bs_call(free_pool, m);
-		/*
-		 * Make sure there is some entries of headroom so that the
-		 * buffer can be reused for a new map after allocations are
-		 * no longer permitted.  Its unlikely that the map will grow to
-		 * exceed this headroom once we are ready to trigger
-		 * ExitBootServices()
-		 */
-		*map->map_size += *map->desc_size * EFI_MMAP_NR_SLACK_SLOTS;
-		*map->buff_size = *map->map_size;
-		goto again;
-	}
-
-	if (status != EFI_SUCCESS)
-		efi_bs_call(free_pool, m);
-
-	if (map->key_ptr && status == EFI_SUCCESS)
-		*map->key_ptr = key;
-	if (map->desc_ver && status == EFI_SUCCESS)
-		*map->desc_ver = desc_version;
-
-fail:
-	*map->map = m;
-	return status;
-}
-
-
-unsigned long get_dram_base(void)
-{
-	efi_status_t status;
-	unsigned long map_size, buff_size;
-	unsigned long membase  = EFI_ERROR;
-	struct efi_memory_map map;
-	efi_memory_desc_t *md;
-	struct efi_boot_memmap boot_map;
-
-	boot_map.map =		(efi_memory_desc_t **)&map.map;
-	boot_map.map_size =	&map_size;
-	boot_map.desc_size =	&map.desc_size;
-	boot_map.desc_ver =	NULL;
-	boot_map.key_ptr =	NULL;
-	boot_map.buff_size =	&buff_size;
-
-	status = efi_get_memory_map(&boot_map);
-	if (status != EFI_SUCCESS)
-		return membase;
-
-	map.map_end = map.map + map_size;
-
-	for_each_efi_memory_desc_in_map(&map, md) {
-		if (md->attribute & EFI_MEMORY_WB) {
-			if (membase > md->phys_addr)
-				membase = md->phys_addr;
-		}
-	}
-
-	efi_bs_call(free_pool, map.map);
-
-	return membase;
-}
-
-/*
- * Allocate at the highest possible address that is not above 'max'.
- */
-efi_status_t efi_high_alloc(unsigned long size, unsigned long align,
-			    unsigned long *addr, unsigned long max)
-{
-	unsigned long map_size, desc_size, buff_size;
-	efi_memory_desc_t *map;
-	efi_status_t status;
-	unsigned long nr_pages;
-	u64 max_addr = 0;
-	int i;
-	struct efi_boot_memmap boot_map;
-
-	boot_map.map =		&map;
-	boot_map.map_size =	&map_size;
-	boot_map.desc_size =	&desc_size;
-	boot_map.desc_ver =	NULL;
-	boot_map.key_ptr =	NULL;
-	boot_map.buff_size =	&buff_size;
-
-	status = efi_get_memory_map(&boot_map);
-	if (status != EFI_SUCCESS)
-		goto fail;
-
-	/*
-	 * Enforce minimum alignment that EFI or Linux requires when
-	 * requesting a specific address.  We are doing page-based (or
-	 * larger) allocations, and both the address and size must meet
-	 * alignment constraints.
-	 */
-	if (align < EFI_ALLOC_ALIGN)
-		align = EFI_ALLOC_ALIGN;
-
-	size = round_up(size, EFI_ALLOC_ALIGN);
-	nr_pages = size / EFI_PAGE_SIZE;
-again:
-	for (i = 0; i < map_size / desc_size; i++) {
-		efi_memory_desc_t *desc;
-		unsigned long m = (unsigned long)map;
-		u64 start, end;
-
-		desc = efi_early_memdesc_ptr(m, desc_size, i);
-		if (desc->type != EFI_CONVENTIONAL_MEMORY)
-			continue;
-
-		if (efi_soft_reserve_enabled() &&
-		    (desc->attribute & EFI_MEMORY_SP))
-			continue;
-
-		if (desc->num_pages < nr_pages)
-			continue;
-
-		start = desc->phys_addr;
-		end = start + desc->num_pages * EFI_PAGE_SIZE;
-
-		if (end > max)
-			end = max;
-
-		if ((start + size) > end)
-			continue;
-
-		if (round_down(end - size, align) < start)
-			continue;
-
-		start = round_down(end - size, align);
-
-		/*
-		 * Don't allocate at 0x0. It will confuse code that
-		 * checks pointers against NULL.
-		 */
-		if (start == 0x0)
-			continue;
-
-		if (start > max_addr)
-			max_addr = start;
-	}
-
-	if (!max_addr)
-		status = EFI_NOT_FOUND;
-	else {
-		status = efi_bs_call(allocate_pages, EFI_ALLOCATE_ADDRESS,
-				     EFI_LOADER_DATA, nr_pages, &max_addr);
-		if (status != EFI_SUCCESS) {
-			max = max_addr;
-			max_addr = 0;
-			goto again;
-		}
-
-		*addr = max_addr;
-	}
-
-	efi_bs_call(free_pool, map);
-fail:
-	return status;
-}
-
-/*
- * Allocate at the lowest possible address that is not below 'min'.
- */
-efi_status_t efi_low_alloc_above(unsigned long size, unsigned long align,
-				 unsigned long *addr, unsigned long min)
-{
-	unsigned long map_size, desc_size, buff_size;
-	efi_memory_desc_t *map;
-	efi_status_t status;
-	unsigned long nr_pages;
-	int i;
-	struct efi_boot_memmap boot_map;
-
-	boot_map.map =		&map;
-	boot_map.map_size =	&map_size;
-	boot_map.desc_size =	&desc_size;
-	boot_map.desc_ver =	NULL;
-	boot_map.key_ptr =	NULL;
-	boot_map.buff_size =	&buff_size;
-
-	status = efi_get_memory_map(&boot_map);
-	if (status != EFI_SUCCESS)
-		goto fail;
-
-	/*
-	 * Enforce minimum alignment that EFI or Linux requires when
-	 * requesting a specific address.  We are doing page-based (or
-	 * larger) allocations, and both the address and size must meet
-	 * alignment constraints.
-	 */
-	if (align < EFI_ALLOC_ALIGN)
-		align = EFI_ALLOC_ALIGN;
-
-	size = round_up(size, EFI_ALLOC_ALIGN);
-	nr_pages = size / EFI_PAGE_SIZE;
-	for (i = 0; i < map_size / desc_size; i++) {
-		efi_memory_desc_t *desc;
-		unsigned long m = (unsigned long)map;
-		u64 start, end;
-
-		desc = efi_early_memdesc_ptr(m, desc_size, i);
-
-		if (desc->type != EFI_CONVENTIONAL_MEMORY)
-			continue;
-
-		if (efi_soft_reserve_enabled() &&
-		    (desc->attribute & EFI_MEMORY_SP))
-			continue;
-
-		if (desc->num_pages < nr_pages)
-			continue;
-
-		start = desc->phys_addr;
-		end = start + desc->num_pages * EFI_PAGE_SIZE;
-
-		if (start < min)
-			start = min;
-
-		start = round_up(start, align);
-		if ((start + size) > end)
-			continue;
-
-		status = efi_bs_call(allocate_pages, EFI_ALLOCATE_ADDRESS,
-				     EFI_LOADER_DATA, nr_pages, &start);
-		if (status == EFI_SUCCESS) {
-			*addr = start;
-			break;
-		}
-	}
-
-	if (i == map_size / desc_size)
-		status = EFI_NOT_FOUND;
-
-	efi_bs_call(free_pool, map);
-fail:
-	return status;
-}
-
-void efi_free(unsigned long size, unsigned long addr)
-{
-	unsigned long nr_pages;
-
-	if (!size)
-		return;
-
-	nr_pages = round_up(size, EFI_ALLOC_ALIGN) / EFI_PAGE_SIZE;
-	efi_bs_call(free_pages, addr, nr_pages);
-}
-
-static efi_status_t efi_file_size(void *__fh, efi_char16_t *filename_16,
-				  void **handle, u64 *file_sz)
-{
-	efi_file_handle_t *h, *fh = __fh;
-	efi_file_info_t *info;
-	efi_status_t status;
-	efi_guid_t info_guid = EFI_FILE_INFO_ID;
-	unsigned long info_sz;
-
-	status = fh->open(fh, &h, filename_16, EFI_FILE_MODE_READ, 0);
-	if (status != EFI_SUCCESS) {
-		efi_printk("Failed to open file: ");
-		efi_char16_printk(filename_16);
-		efi_printk("\n");
-		return status;
-	}
-
-	*handle = h;
-
-	info_sz = 0;
-	status = h->get_info(h, &info_guid, &info_sz, NULL);
-	if (status != EFI_BUFFER_TOO_SMALL) {
-		efi_printk("Failed to get file info size\n");
-		return status;
-	}
-
-grow:
-	status = efi_bs_call(allocate_pool, EFI_LOADER_DATA, info_sz,
-			     (void **)&info);
-	if (status != EFI_SUCCESS) {
-		efi_printk("Failed to alloc mem for file info\n");
-		return status;
-	}
-
-	status = h->get_info(h, &info_guid, &info_sz, info);
-	if (status == EFI_BUFFER_TOO_SMALL) {
-		efi_bs_call(free_pool, info);
-		goto grow;
-	}
-
-	*file_sz = info->file_size;
-	efi_bs_call(free_pool, info);
-
-	if (status != EFI_SUCCESS)
-		efi_printk("Failed to get initrd info\n");
-
-	return status;
-}
-
-static efi_status_t efi_file_read(efi_file_handle_t *handle,
-				  unsigned long *size, void *addr)
-{
-	return handle->read(handle, size, addr);
-}
-
-static efi_status_t efi_file_close(efi_file_handle_t *handle)
-{
-	return handle->close(handle);
-}
-
-static efi_status_t efi_open_volume(efi_loaded_image_t *image,
-				    efi_file_handle_t **__fh)
-{
-	efi_file_io_interface_t *io;
-	efi_file_handle_t *fh;
-	efi_guid_t fs_proto = EFI_FILE_SYSTEM_GUID;
-	efi_status_t status;
-	efi_handle_t handle = image->device_handle;
-
-	status = efi_bs_call(handle_protocol, handle, &fs_proto, (void **)&io);
-	if (status != EFI_SUCCESS) {
-		efi_printk("Failed to handle fs_proto\n");
-		return status;
-	}
-
-	status = io->open_volume(io, &fh);
-	if (status != EFI_SUCCESS)
-		efi_printk("Failed to open volume\n");
-	else
-		*__fh = fh;
-
-	return status;
-=======
-	}
->>>>>>> 04d5ce62
+	}
 }
 
 /*
@@ -483,142 +73,9 @@
  */
 efi_status_t efi_parse_options(char const *cmdline)
 {
-<<<<<<< HEAD
-	char *str;
-
-	str = strstr(cmdline, "nokaslr");
-	if (str == cmdline || (str && str > cmdline && *(str - 1) == ' '))
-		efi_nokaslr = true;
-
-	str = strstr(cmdline, "quiet");
-	if (str == cmdline || (str && str > cmdline && *(str - 1) == ' '))
-		efi_quiet = true;
-
-	/*
-	 * If no EFI parameters were specified on the cmdline we've got
-	 * nothing to do.
-	 */
-	str = strstr(cmdline, "efi=");
-	if (!str)
-		return EFI_SUCCESS;
-
-	/* Skip ahead to first argument */
-	str += strlen("efi=");
-
-	/*
-	 * Remember, because efi= is also used by the kernel we need to
-	 * skip over arguments we don't understand.
-	 */
-	while (*str && *str != ' ') {
-		if (!strncmp(str, "nochunk", 7)) {
-			str += strlen("nochunk");
-			efi_chunk_size = -1UL;
-		}
-
-		if (!strncmp(str, "novamap", 7)) {
-			str += strlen("novamap");
-			efi_novamap = true;
-		}
-
-		if (IS_ENABLED(CONFIG_EFI_SOFT_RESERVE) &&
-		    !strncmp(str, "nosoftreserve", 7)) {
-			str += strlen("nosoftreserve");
-			efi_nosoftreserve = true;
-		}
-
-		if (!strncmp(str, "disable_early_pci_dma", 21)) {
-			str += strlen("disable_early_pci_dma");
-			efi_disable_pci_dma = true;
-		}
-
-		if (!strncmp(str, "no_disable_early_pci_dma", 24)) {
-			str += strlen("no_disable_early_pci_dma");
-			efi_disable_pci_dma = false;
-		}
-
-		/* Group words together, delimited by "," */
-		while (*str && *str != ' ' && *str != ',')
-			str++;
-
-		if (*str == ',')
-			str++;
-	}
-
-	return EFI_SUCCESS;
-}
-
-/*
- * Check the cmdline for a LILO-style file= arguments.
- *
- * We only support loading a file from the same filesystem as
- * the kernel image.
- */
-efi_status_t handle_cmdline_files(efi_loaded_image_t *image,
-				  char *cmd_line, char *option_string,
-				  unsigned long max_addr,
-				  unsigned long *load_addr,
-				  unsigned long *load_size)
-{
-	struct file_info *files;
-	unsigned long file_addr;
-	u64 file_size_total;
-	efi_file_handle_t *fh = NULL;
-	efi_status_t status;
-	int nr_files;
-	char *str;
-	int i, j, k;
-
-	file_addr = 0;
-	file_size_total = 0;
-
-	str = cmd_line;
-
-	j = 0;			/* See close_handles */
-
-	if (!load_addr || !load_size)
-		return EFI_INVALID_PARAMETER;
-
-	*load_addr = 0;
-	*load_size = 0;
-
-	if (!str || !*str)
-		return EFI_SUCCESS;
-
-	for (nr_files = 0; *str; nr_files++) {
-		str = strstr(str, option_string);
-		if (!str)
-			break;
-
-		str += strlen(option_string);
-
-		/* Skip any leading slashes */
-		while (*str == '/' || *str == '\\')
-			str++;
-
-		while (*str && *str != ' ' && *str != '\n')
-			str++;
-	}
-
-	if (!nr_files)
-		return EFI_SUCCESS;
-
-	status = efi_bs_call(allocate_pool, EFI_LOADER_DATA,
-			     nr_files * sizeof(*files), (void **)&files);
-	if (status != EFI_SUCCESS) {
-		pr_efi_err("Failed to alloc mem for file handle list\n");
-		goto fail;
-	}
-
-	str = cmd_line;
-	for (i = 0; i < nr_files; i++) {
-		struct file_info *file;
-		efi_char16_t filename_16[256];
-		efi_char16_t *p;
-=======
 	size_t len = strlen(cmdline) + 1;
 	efi_status_t status;
 	char *str, *buf;
->>>>>>> 04d5ce62
 
 	status = efi_bs_call(allocate_pool, EFI_LOADER_DATA, len, (void **)&buf);
 	if (status != EFI_SUCCESS)
@@ -644,160 +101,6 @@
 			efi_nosoftreserve = IS_ENABLED(CONFIG_EFI_SOFT_RESERVE) &&
 					    parse_option_str(val, "nosoftreserve");
 
-<<<<<<< HEAD
-		/* Only open the volume once. */
-		if (!i) {
-			status = efi_open_volume(image, &fh);
-			if (status != EFI_SUCCESS)
-				goto free_files;
-		}
-
-		status = efi_file_size(fh, filename_16, (void **)&file->handle,
-				       &file->size);
-		if (status != EFI_SUCCESS)
-			goto close_handles;
-
-		file_size_total += file->size;
-	}
-
-	if (file_size_total) {
-		unsigned long addr;
-
-		/*
-		 * Multiple files need to be at consecutive addresses in memory,
-		 * so allocate enough memory for all the files.  This is used
-		 * for loading multiple files.
-		 */
-		status = efi_high_alloc(file_size_total, 0x1000, &file_addr,
-					max_addr);
-		if (status != EFI_SUCCESS) {
-			pr_efi_err("Failed to alloc highmem for files\n");
-			goto close_handles;
-		}
-
-		/* We've run out of free low memory. */
-		if (file_addr > max_addr) {
-			pr_efi_err("We've run out of free low memory\n");
-			status = EFI_INVALID_PARAMETER;
-			goto free_file_total;
-		}
-
-		addr = file_addr;
-		for (j = 0; j < nr_files; j++) {
-			unsigned long size;
-
-			size = files[j].size;
-			while (size) {
-				unsigned long chunksize;
-
-				if (IS_ENABLED(CONFIG_X86) && size > efi_chunk_size)
-					chunksize = efi_chunk_size;
-				else
-					chunksize = size;
-
-				status = efi_file_read(files[j].handle,
-						       &chunksize,
-						       (void *)addr);
-				if (status != EFI_SUCCESS) {
-					pr_efi_err("Failed to read file\n");
-					goto free_file_total;
-				}
-				addr += chunksize;
-				size -= chunksize;
-			}
-
-			efi_file_close(files[j].handle);
-		}
-
-	}
-
-	efi_bs_call(free_pool, files);
-
-	*load_addr = file_addr;
-	*load_size = file_size_total;
-
-	return status;
-
-free_file_total:
-	efi_free(file_size_total, file_addr);
-
-close_handles:
-	for (k = j; k < i; k++)
-		efi_file_close(files[k].handle);
-free_files:
-	efi_bs_call(free_pool, files);
-fail:
-	*load_addr = 0;
-	*load_size = 0;
-
-	return status;
-}
-/*
- * Relocate a kernel image, either compressed or uncompressed.
- * In the ARM64 case, all kernel images are currently
- * uncompressed, and as such when we relocate it we need to
- * allocate additional space for the BSS segment. Any low
- * memory that this function should avoid needs to be
- * unavailable in the EFI memory map, as if the preferred
- * address is not available the lowest available address will
- * be used.
- */
-efi_status_t efi_relocate_kernel(unsigned long *image_addr,
-				 unsigned long image_size,
-				 unsigned long alloc_size,
-				 unsigned long preferred_addr,
-				 unsigned long alignment,
-				 unsigned long min_addr)
-{
-	unsigned long cur_image_addr;
-	unsigned long new_addr = 0;
-	efi_status_t status;
-	unsigned long nr_pages;
-	efi_physical_addr_t efi_addr = preferred_addr;
-
-	if (!image_addr || !image_size || !alloc_size)
-		return EFI_INVALID_PARAMETER;
-	if (alloc_size < image_size)
-		return EFI_INVALID_PARAMETER;
-
-	cur_image_addr = *image_addr;
-
-	/*
-	 * The EFI firmware loader could have placed the kernel image
-	 * anywhere in memory, but the kernel has restrictions on the
-	 * max physical address it can run at.  Some architectures
-	 * also have a prefered address, so first try to relocate
-	 * to the preferred address.  If that fails, allocate as low
-	 * as possible while respecting the required alignment.
-	 */
-	nr_pages = round_up(alloc_size, EFI_ALLOC_ALIGN) / EFI_PAGE_SIZE;
-	status = efi_bs_call(allocate_pages, EFI_ALLOCATE_ADDRESS,
-			     EFI_LOADER_DATA, nr_pages, &efi_addr);
-	new_addr = efi_addr;
-	/*
-	 * If preferred address allocation failed allocate as low as
-	 * possible.
-	 */
-	if (status != EFI_SUCCESS) {
-		status = efi_low_alloc_above(alloc_size, alignment, &new_addr,
-					     min_addr);
-	}
-	if (status != EFI_SUCCESS) {
-		pr_efi_err("Failed to allocate usable memory for kernel.\n");
-		return status;
-	}
-
-	/*
-	 * We know source/dest won't overlap since both memory ranges
-	 * have been allocated by UEFI, so we can safely use memcpy.
-	 */
-	memcpy((void *)new_addr, (void *)cur_image_addr, image_size);
-
-	/* Return the new address of the relocated image. */
-	*image_addr = new_addr;
-
-	return status;
-=======
 			if (parse_option_str(val, "disable_early_pci_dma"))
 				efi_disable_pci_dma = true;
 			if (parse_option_str(val, "no_disable_early_pci_dma"))
@@ -806,7 +109,6 @@
 	}
 	efi_bs_call(free_pool, buf);
 	return EFI_SUCCESS;
->>>>>>> 04d5ce62
 }
 
 /*
@@ -864,11 +166,7 @@
  * Returns NULL on error.
  */
 char *efi_convert_cmdline(efi_loaded_image_t *image,
-<<<<<<< HEAD
-			  int *cmd_line_len)
-=======
 			  int *cmd_line_len, unsigned long max_addr)
->>>>>>> 04d5ce62
 {
 	const u16 *s2;
 	u8 *s1 = NULL;
@@ -896,12 +194,7 @@
 
 	options_bytes++;	/* NUL termination */
 
-<<<<<<< HEAD
-	status = efi_high_alloc(options_bytes, 0, &cmdline_addr,
-				MAX_CMDLINE_ADDRESS);
-=======
 	status = efi_allocate_pages(options_bytes, &cmdline_addr, max_addr);
->>>>>>> 04d5ce62
 	if (status != EFI_SUCCESS)
 		return NULL;
 
@@ -1012,8 +305,6 @@
 {
 	efi_call_proto(efi_table_attr(efi_system_table(), con_out),
 		       output_string, str);
-<<<<<<< HEAD
-=======
 }
 
 /*
@@ -1100,5 +391,4 @@
 	*load_addr = initrd_addr;
 	*load_size = initrd_size;
 	return EFI_SUCCESS;
->>>>>>> 04d5ce62
 }