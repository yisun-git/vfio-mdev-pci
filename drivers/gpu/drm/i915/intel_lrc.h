--- conflicted
+++ resolved
@@ -118,10 +118,6 @@
 			       struct drm_i915_gem_execbuffer2 *args,
 			       struct list_head *vmas);
 
-<<<<<<< HEAD
-void intel_lrc_irq_handler(struct intel_engine_cs *engine);
-=======
->>>>>>> ba3150ac
 void intel_execlists_retire_requests(struct intel_engine_cs *engine);
 
 #endif /* _INTEL_LRC_H_ */