--- conflicted
+++ resolved
@@ -1445,11 +1445,7 @@
 	 * restart the transmit interface early so the watchdog timer stops */
 	efx_start_port(efx);
 
-<<<<<<< HEAD
-	if (efx_dev_registered(efx) && !efx->port_inhibited)
-=======
 	if (efx_dev_registered(efx) && netif_device_present(efx->net_dev))
->>>>>>> 56299378
 		netif_tx_wake_all_queues(efx->net_dev);
 
 	efx_for_each_channel(channel, efx)
