--- conflicted
+++ resolved
@@ -829,11 +829,7 @@
 		int mtu = dst_mtu(&rt->dst) - sizeof(struct iphdr) -
 			  GENEVE_BASE_HLEN - info->options_len - 14;
 
-<<<<<<< HEAD
-		skb_dst(skb)->ops->update_pmtu(skb_dst(skb), NULL, skb, mtu);
-=======
 		skb_dst_update_pmtu(skb, mtu);
->>>>>>> 03a0dded
 	}
 
 	sport = udp_flow_src_port(geneve->net, skb, 1, USHRT_MAX, true);
@@ -879,11 +875,7 @@
 		int mtu = dst_mtu(dst) - sizeof(struct ipv6hdr) -
 			  GENEVE_BASE_HLEN - info->options_len - 14;
 
-<<<<<<< HEAD
-		skb_dst(skb)->ops->update_pmtu(skb_dst(skb), NULL, skb, mtu);
-=======
 		skb_dst_update_pmtu(skb, mtu);
->>>>>>> 03a0dded
 	}
 
 	sport = udp_flow_src_port(geneve->net, skb, 1, USHRT_MAX, true);
