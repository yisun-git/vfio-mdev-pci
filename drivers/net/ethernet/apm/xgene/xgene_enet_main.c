/* Applied Micro X-Gene SoC Ethernet Driver
 *
 * Copyright (c) 2014, Applied Micro Circuits Corporation
 * Authors: Iyappan Subramanian <isubramanian@apm.com>
 *	    Ravi Patel <rapatel@apm.com>
 *	    Keyur Chudgar <kchudgar@apm.com>
 *
 * This program is free software; you can redistribute  it and/or modify it
 * under  the terms of  the GNU General  Public License as published by the
 * Free Software Foundation;  either version 2 of the  License, or (at your
 * option) any later version.
 *
 * This program is distributed in the hope that it will be useful,
 * but WITHOUT ANY WARRANTY; without even the implied warranty of
 * MERCHANTABILITY or FITNESS FOR A PARTICULAR PURPOSE. See the
 * GNU General Public License for more details.
 *
 * You should have received a copy of the GNU General Public License
 * along with this program.  If not, see <http://www.gnu.org/licenses/>.
 */

#include "xgene_enet_main.h"
#include "xgene_enet_hw.h"
#include "xgene_enet_sgmac.h"
#include "xgene_enet_xgmac.h"

#define RES_ENET_CSR	0
#define RES_RING_CSR	1
#define RES_RING_CMD	2

static void xgene_enet_init_bufpool(struct xgene_enet_desc_ring *buf_pool)
{
	struct xgene_enet_raw_desc16 *raw_desc;
	int i;

	for (i = 0; i < buf_pool->slots; i++) {
		raw_desc = &buf_pool->raw_desc16[i];

		/* Hardware expects descriptor in little endian format */
		raw_desc->m0 = cpu_to_le64(i |
				SET_VAL(FPQNUM, buf_pool->dst_ring_num) |
				SET_VAL(STASH, 3));
	}
}

static int xgene_enet_refill_bufpool(struct xgene_enet_desc_ring *buf_pool,
				     u32 nbuf)
{
	struct sk_buff *skb;
	struct xgene_enet_raw_desc16 *raw_desc;
	struct net_device *ndev;
	struct device *dev;
	dma_addr_t dma_addr;
	u32 tail = buf_pool->tail;
	u32 slots = buf_pool->slots - 1;
	u16 bufdatalen, len;
	int i;

	ndev = buf_pool->ndev;
	dev = ndev_to_dev(buf_pool->ndev);
	bufdatalen = BUF_LEN_CODE_2K | (SKB_BUFFER_SIZE & GENMASK(11, 0));
	len = XGENE_ENET_MAX_MTU;

	for (i = 0; i < nbuf; i++) {
		raw_desc = &buf_pool->raw_desc16[tail];

		skb = netdev_alloc_skb_ip_align(ndev, len);
		if (unlikely(!skb))
			return -ENOMEM;
		buf_pool->rx_skb[tail] = skb;

		dma_addr = dma_map_single(dev, skb->data, len, DMA_FROM_DEVICE);
		if (dma_mapping_error(dev, dma_addr)) {
			netdev_err(ndev, "DMA mapping error\n");
			dev_kfree_skb_any(skb);
			return -EINVAL;
		}

		raw_desc->m1 = cpu_to_le64(SET_VAL(DATAADDR, dma_addr) |
					   SET_VAL(BUFDATALEN, bufdatalen) |
					   SET_BIT(COHERENT));
		tail = (tail + 1) & slots;
	}

	iowrite32(nbuf, buf_pool->cmd);
	buf_pool->tail = tail;

	return 0;
}

static u16 xgene_enet_dst_ring_num(struct xgene_enet_desc_ring *ring)
{
	struct xgene_enet_pdata *pdata = netdev_priv(ring->ndev);

	return ((u16)pdata->rm << 10) | ring->num;
}

static u8 xgene_enet_hdr_len(const void *data)
{
	const struct ethhdr *eth = data;

	return (eth->h_proto == htons(ETH_P_8021Q)) ? VLAN_ETH_HLEN : ETH_HLEN;
}

static u32 xgene_enet_ring_len(struct xgene_enet_desc_ring *ring)
{
	u32 __iomem *cmd_base = ring->cmd_base;
	u32 ring_state, num_msgs;

	ring_state = ioread32(&cmd_base[1]);
	num_msgs = ring_state & CREATE_MASK(NUMMSGSINQ_POS, NUMMSGSINQ_LEN);

	return num_msgs >> NUMMSGSINQ_POS;
}

static void xgene_enet_delete_bufpool(struct xgene_enet_desc_ring *buf_pool)
{
	struct xgene_enet_raw_desc16 *raw_desc;
	u32 slots = buf_pool->slots - 1;
	u32 tail = buf_pool->tail;
	u32 userinfo;
	int i, len;

	len = xgene_enet_ring_len(buf_pool);
	for (i = 0; i < len; i++) {
		tail = (tail - 1) & slots;
		raw_desc = &buf_pool->raw_desc16[tail];

		/* Hardware stores descriptor in little endian format */
		userinfo = GET_VAL(USERINFO, le64_to_cpu(raw_desc->m0));
		dev_kfree_skb_any(buf_pool->rx_skb[userinfo]);
	}

	iowrite32(-len, buf_pool->cmd);
	buf_pool->tail = tail;
}

static irqreturn_t xgene_enet_rx_irq(const int irq, void *data)
{
	struct xgene_enet_desc_ring *rx_ring = data;

	if (napi_schedule_prep(&rx_ring->napi)) {
		disable_irq_nosync(irq);
		__napi_schedule(&rx_ring->napi);
	}

	return IRQ_HANDLED;
}

static int xgene_enet_tx_completion(struct xgene_enet_desc_ring *cp_ring,
				    struct xgene_enet_raw_desc *raw_desc)
{
	struct sk_buff *skb;
	struct device *dev;
	u16 skb_index;
	u8 status;
	int ret = 0;

	skb_index = GET_VAL(USERINFO, le64_to_cpu(raw_desc->m0));
	skb = cp_ring->cp_skb[skb_index];

	dev = ndev_to_dev(cp_ring->ndev);
	dma_unmap_single(dev, GET_VAL(DATAADDR, le64_to_cpu(raw_desc->m1)),
			 GET_VAL(BUFDATALEN, le64_to_cpu(raw_desc->m1)),
			 DMA_TO_DEVICE);

	/* Checking for error */
	status = GET_VAL(LERR, le64_to_cpu(raw_desc->m0));
	if (unlikely(status > 2)) {
		xgene_enet_parse_error(cp_ring, netdev_priv(cp_ring->ndev),
				       status);
		ret = -EIO;
	}

	if (likely(skb)) {
		dev_kfree_skb_any(skb);
	} else {
		netdev_err(cp_ring->ndev, "completion skb is NULL\n");
		ret = -EIO;
	}

	return ret;
}

static u64 xgene_enet_work_msg(struct sk_buff *skb)
{
	struct iphdr *iph;
	u8 l3hlen, l4hlen = 0;
	u8 csum_enable = 0;
	u8 proto = 0;
	u8 ethhdr;
	u64 hopinfo;

	if (unlikely(skb->protocol != htons(ETH_P_IP)) &&
	    unlikely(skb->protocol != htons(ETH_P_8021Q)))
		goto out;

	if (unlikely(!(skb->dev->features & NETIF_F_IP_CSUM)))
		goto out;

	iph = ip_hdr(skb);
	if (unlikely(ip_is_fragment(iph)))
		goto out;

	if (likely(iph->protocol == IPPROTO_TCP)) {
		l4hlen = tcp_hdrlen(skb) >> 2;
		csum_enable = 1;
		proto = TSO_IPPROTO_TCP;
	} else if (iph->protocol == IPPROTO_UDP) {
		l4hlen = UDP_HDR_SIZE;
		csum_enable = 1;
	}
out:
	l3hlen = ip_hdrlen(skb) >> 2;
	ethhdr = xgene_enet_hdr_len(skb->data);
	hopinfo = SET_VAL(TCPHDR, l4hlen) |
		  SET_VAL(IPHDR, l3hlen) |
		  SET_VAL(ETHHDR, ethhdr) |
		  SET_VAL(EC, csum_enable) |
		  SET_VAL(IS, proto) |
		  SET_BIT(IC) |
		  SET_BIT(TYPE_ETH_WORK_MESSAGE);

	return hopinfo;
}

static int xgene_enet_setup_tx_desc(struct xgene_enet_desc_ring *tx_ring,
				    struct sk_buff *skb)
{
	struct device *dev = ndev_to_dev(tx_ring->ndev);
	struct xgene_enet_raw_desc *raw_desc;
	dma_addr_t dma_addr;
	u16 tail = tx_ring->tail;
	u64 hopinfo;

	raw_desc = &tx_ring->raw_desc[tail];
	memset(raw_desc, 0, sizeof(struct xgene_enet_raw_desc));

	dma_addr = dma_map_single(dev, skb->data, skb->len, DMA_TO_DEVICE);
	if (dma_mapping_error(dev, dma_addr)) {
		netdev_err(tx_ring->ndev, "DMA mapping error\n");
		return -EINVAL;
	}

	/* Hardware expects descriptor in little endian format */
	raw_desc->m0 = cpu_to_le64(tail);
	raw_desc->m1 = cpu_to_le64(SET_VAL(DATAADDR, dma_addr) |
				   SET_VAL(BUFDATALEN, skb->len) |
				   SET_BIT(COHERENT));
	hopinfo = xgene_enet_work_msg(skb);
	raw_desc->m3 = cpu_to_le64(SET_VAL(HENQNUM, tx_ring->dst_ring_num) |
				   hopinfo);
	tx_ring->cp_ring->cp_skb[tail] = skb;

	return 0;
}

static netdev_tx_t xgene_enet_start_xmit(struct sk_buff *skb,
					 struct net_device *ndev)
{
	struct xgene_enet_pdata *pdata = netdev_priv(ndev);
	struct xgene_enet_desc_ring *tx_ring = pdata->tx_ring;
	struct xgene_enet_desc_ring *cp_ring = tx_ring->cp_ring;
	u32 tx_level, cq_level;

	tx_level = xgene_enet_ring_len(tx_ring);
	cq_level = xgene_enet_ring_len(cp_ring);
	if (unlikely(tx_level > pdata->tx_qcnt_hi ||
		     cq_level > pdata->cp_qcnt_hi)) {
		netif_stop_queue(ndev);
		return NETDEV_TX_BUSY;
	}

	if (xgene_enet_setup_tx_desc(tx_ring, skb)) {
		dev_kfree_skb_any(skb);
		return NETDEV_TX_OK;
	}

	iowrite32(1, tx_ring->cmd);
	skb_tx_timestamp(skb);
	tx_ring->tail = (tx_ring->tail + 1) & (tx_ring->slots - 1);

	pdata->stats.tx_packets++;
	pdata->stats.tx_bytes += skb->len;

	return NETDEV_TX_OK;
}

static void xgene_enet_skip_csum(struct sk_buff *skb)
{
	struct iphdr *iph = ip_hdr(skb);

	if (!ip_is_fragment(iph) ||
	    (iph->protocol != IPPROTO_TCP && iph->protocol != IPPROTO_UDP)) {
		skb->ip_summed = CHECKSUM_UNNECESSARY;
	}
}

static int xgene_enet_rx_frame(struct xgene_enet_desc_ring *rx_ring,
			       struct xgene_enet_raw_desc *raw_desc)
{
	struct net_device *ndev;
	struct xgene_enet_pdata *pdata;
	struct device *dev;
	struct xgene_enet_desc_ring *buf_pool;
	u32 datalen, skb_index;
	struct sk_buff *skb;
	u8 status;
	int ret = 0;

	ndev = rx_ring->ndev;
	pdata = netdev_priv(ndev);
	dev = ndev_to_dev(rx_ring->ndev);
	buf_pool = rx_ring->buf_pool;

	dma_unmap_single(dev, GET_VAL(DATAADDR, le64_to_cpu(raw_desc->m1)),
			 XGENE_ENET_MAX_MTU, DMA_FROM_DEVICE);
	skb_index = GET_VAL(USERINFO, le64_to_cpu(raw_desc->m0));
	skb = buf_pool->rx_skb[skb_index];

	/* checking for error */
	status = GET_VAL(LERR, le64_to_cpu(raw_desc->m0));
	if (unlikely(status > 2)) {
		dev_kfree_skb_any(skb);
		xgene_enet_parse_error(rx_ring, netdev_priv(rx_ring->ndev),
				       status);
		pdata->stats.rx_dropped++;
		ret = -EIO;
		goto out;
	}

	/* strip off CRC as HW isn't doing this */
	datalen = GET_VAL(BUFDATALEN, le64_to_cpu(raw_desc->m1));
	datalen -= 4;
	prefetch(skb->data - NET_IP_ALIGN);
	skb_put(skb, datalen);

	skb_checksum_none_assert(skb);
	skb->protocol = eth_type_trans(skb, ndev);
	if (likely((ndev->features & NETIF_F_IP_CSUM) &&
		   skb->protocol == htons(ETH_P_IP))) {
		xgene_enet_skip_csum(skb);
	}

	pdata->stats.rx_packets++;
	pdata->stats.rx_bytes += datalen;
	napi_gro_receive(&rx_ring->napi, skb);
out:
	if (--rx_ring->nbufpool == 0) {
		ret = xgene_enet_refill_bufpool(buf_pool, NUM_BUFPOOL);
		rx_ring->nbufpool = NUM_BUFPOOL;
	}

	return ret;
}

static bool is_rx_desc(struct xgene_enet_raw_desc *raw_desc)
{
	return GET_VAL(FPQNUM, le64_to_cpu(raw_desc->m0)) ? true : false;
}

static int xgene_enet_process_ring(struct xgene_enet_desc_ring *ring,
				   int budget)
{
	struct xgene_enet_pdata *pdata = netdev_priv(ring->ndev);
	struct xgene_enet_raw_desc *raw_desc;
	u16 head = ring->head;
	u16 slots = ring->slots - 1;
	int ret, count = 0;

	do {
		raw_desc = &ring->raw_desc[head];
		if (unlikely(xgene_enet_is_desc_slot_empty(raw_desc)))
			break;

		/* read fpqnum field after dataaddr field */
		dma_rmb();
		if (is_rx_desc(raw_desc))
			ret = xgene_enet_rx_frame(ring, raw_desc);
		else
			ret = xgene_enet_tx_completion(ring, raw_desc);
		xgene_enet_mark_desc_slot_empty(raw_desc);

		head = (head + 1) & slots;
		count++;

		if (ret)
			break;
	} while (--budget);

	if (likely(count)) {
		iowrite32(-count, ring->cmd);
		ring->head = head;

		if (netif_queue_stopped(ring->ndev)) {
			if (xgene_enet_ring_len(ring) < pdata->cp_qcnt_low)
				netif_wake_queue(ring->ndev);
		}
	}

	return count;
}

static int xgene_enet_napi(struct napi_struct *napi, const int budget)
{
	struct xgene_enet_desc_ring *ring;
	int processed;

	ring = container_of(napi, struct xgene_enet_desc_ring, napi);
	processed = xgene_enet_process_ring(ring, budget);

	if (processed != budget) {
		napi_complete(napi);
		enable_irq(ring->irq);
	}

	return processed;
}

static void xgene_enet_timeout(struct net_device *ndev)
{
	struct xgene_enet_pdata *pdata = netdev_priv(ndev);

	pdata->mac_ops->reset(pdata);
}

static int xgene_enet_register_irq(struct net_device *ndev)
{
	struct xgene_enet_pdata *pdata = netdev_priv(ndev);
	struct device *dev = ndev_to_dev(ndev);
	int ret;

	ret = devm_request_irq(dev, pdata->rx_ring->irq, xgene_enet_rx_irq,
			       IRQF_SHARED, ndev->name, pdata->rx_ring);
	if (ret) {
		netdev_err(ndev, "rx%d interrupt request failed\n",
			   pdata->rx_ring->irq);
	}

	return ret;
}

static void xgene_enet_free_irq(struct net_device *ndev)
{
	struct xgene_enet_pdata *pdata;
	struct device *dev;

	pdata = netdev_priv(ndev);
	dev = ndev_to_dev(ndev);
	devm_free_irq(dev, pdata->rx_ring->irq, pdata->rx_ring);
}

static int xgene_enet_open(struct net_device *ndev)
{
	struct xgene_enet_pdata *pdata = netdev_priv(ndev);
	struct xgene_mac_ops *mac_ops = pdata->mac_ops;
	int ret;

	mac_ops->tx_enable(pdata);
	mac_ops->rx_enable(pdata);

	ret = xgene_enet_register_irq(ndev);
	if (ret)
		return ret;
	napi_enable(&pdata->rx_ring->napi);

	if (pdata->phy_mode == PHY_INTERFACE_MODE_RGMII)
		phy_start(pdata->phy_dev);
	else
		schedule_delayed_work(&pdata->link_work, PHY_POLL_LINK_OFF);

	netif_start_queue(ndev);

	return ret;
}

static int xgene_enet_close(struct net_device *ndev)
{
	struct xgene_enet_pdata *pdata = netdev_priv(ndev);
	struct xgene_mac_ops *mac_ops = pdata->mac_ops;

	netif_stop_queue(ndev);

	if (pdata->phy_mode == PHY_INTERFACE_MODE_RGMII)
		phy_stop(pdata->phy_dev);
	else
		cancel_delayed_work_sync(&pdata->link_work);

	napi_disable(&pdata->rx_ring->napi);
	xgene_enet_free_irq(ndev);
	xgene_enet_process_ring(pdata->rx_ring, -1);

	mac_ops->tx_disable(pdata);
	mac_ops->rx_disable(pdata);

	return 0;
}

static void xgene_enet_delete_ring(struct xgene_enet_desc_ring *ring)
{
	struct xgene_enet_pdata *pdata;
	struct device *dev;

	pdata = netdev_priv(ring->ndev);
	dev = ndev_to_dev(ring->ndev);

	xgene_enet_clear_ring(ring);
	dma_free_coherent(dev, ring->size, ring->desc_addr, ring->dma);
}

static void xgene_enet_delete_desc_rings(struct xgene_enet_pdata *pdata)
{
	struct xgene_enet_desc_ring *buf_pool;

	if (pdata->tx_ring) {
		xgene_enet_delete_ring(pdata->tx_ring);
		pdata->tx_ring = NULL;
	}

	if (pdata->rx_ring) {
		buf_pool = pdata->rx_ring->buf_pool;
		xgene_enet_delete_bufpool(buf_pool);
		xgene_enet_delete_ring(buf_pool);
		xgene_enet_delete_ring(pdata->rx_ring);
		pdata->rx_ring = NULL;
	}
}

static int xgene_enet_get_ring_size(struct device *dev,
				    enum xgene_enet_ring_cfgsize cfgsize)
{
	int size = -EINVAL;

	switch (cfgsize) {
	case RING_CFGSIZE_512B:
		size = 0x200;
		break;
	case RING_CFGSIZE_2KB:
		size = 0x800;
		break;
	case RING_CFGSIZE_16KB:
		size = 0x4000;
		break;
	case RING_CFGSIZE_64KB:
		size = 0x10000;
		break;
	case RING_CFGSIZE_512KB:
		size = 0x80000;
		break;
	default:
		dev_err(dev, "Unsupported cfg ring size %d\n", cfgsize);
		break;
	}

	return size;
}

static void xgene_enet_free_desc_ring(struct xgene_enet_desc_ring *ring)
{
	struct device *dev;

	if (!ring)
		return;

	dev = ndev_to_dev(ring->ndev);

	if (ring->desc_addr) {
		xgene_enet_clear_ring(ring);
		dma_free_coherent(dev, ring->size, ring->desc_addr, ring->dma);
	}
	devm_kfree(dev, ring);
}

static void xgene_enet_free_desc_rings(struct xgene_enet_pdata *pdata)
{
	struct device *dev = &pdata->pdev->dev;
	struct xgene_enet_desc_ring *ring;

	ring = pdata->tx_ring;
	if (ring) {
		if (ring->cp_ring && ring->cp_ring->cp_skb)
			devm_kfree(dev, ring->cp_ring->cp_skb);
		xgene_enet_free_desc_ring(ring);
	}

	ring = pdata->rx_ring;
	if (ring) {
		if (ring->buf_pool) {
			if (ring->buf_pool->rx_skb)
				devm_kfree(dev, ring->buf_pool->rx_skb);
			xgene_enet_free_desc_ring(ring->buf_pool);
		}
		xgene_enet_free_desc_ring(ring);
	}
}

static struct xgene_enet_desc_ring *xgene_enet_create_desc_ring(
			struct net_device *ndev, u32 ring_num,
			enum xgene_enet_ring_cfgsize cfgsize, u32 ring_id)
{
	struct xgene_enet_desc_ring *ring;
	struct xgene_enet_pdata *pdata = netdev_priv(ndev);
	struct device *dev = ndev_to_dev(ndev);
	int size;

	size = xgene_enet_get_ring_size(dev, cfgsize);
	if (size < 0)
		return NULL;

	ring = devm_kzalloc(dev, sizeof(struct xgene_enet_desc_ring),
			    GFP_KERNEL);
	if (!ring)
		return NULL;

	ring->ndev = ndev;
	ring->num = ring_num;
	ring->cfgsize = cfgsize;
	ring->id = ring_id;

	ring->desc_addr = dma_zalloc_coherent(dev, size, &ring->dma,
					      GFP_KERNEL);
	if (!ring->desc_addr) {
		devm_kfree(dev, ring);
		return NULL;
	}
	ring->size = size;

	ring->cmd_base = pdata->ring_cmd_addr + (ring->num << 6);
	ring->cmd = ring->cmd_base + INC_DEC_CMD_ADDR;
	ring = xgene_enet_setup_ring(ring);
	netdev_dbg(ndev, "ring info: num=%d  size=%d  id=%d  slots=%d\n",
		   ring->num, ring->size, ring->id, ring->slots);

	return ring;
}

static u16 xgene_enet_get_ring_id(enum xgene_ring_owner owner, u8 bufnum)
{
	return (owner << 6) | (bufnum & GENMASK(5, 0));
}

static int xgene_enet_create_desc_rings(struct net_device *ndev)
{
	struct xgene_enet_pdata *pdata = netdev_priv(ndev);
	struct device *dev = ndev_to_dev(ndev);
	struct xgene_enet_desc_ring *rx_ring, *tx_ring, *cp_ring;
	struct xgene_enet_desc_ring *buf_pool = NULL;
	u8 cpu_bufnum = 0, eth_bufnum = START_ETH_BUFNUM;
	u8 bp_bufnum = START_BP_BUFNUM;
	u16 ring_id, ring_num = START_RING_NUM;
	int ret;

	/* allocate rx descriptor ring */
	ring_id = xgene_enet_get_ring_id(RING_OWNER_CPU, cpu_bufnum++);
	rx_ring = xgene_enet_create_desc_ring(ndev, ring_num++,
					      RING_CFGSIZE_16KB, ring_id);
	if (!rx_ring) {
		ret = -ENOMEM;
		goto err;
	}

	/* allocate buffer pool for receiving packets */
	ring_id = xgene_enet_get_ring_id(RING_OWNER_ETH0, bp_bufnum++);
	buf_pool = xgene_enet_create_desc_ring(ndev, ring_num++,
					       RING_CFGSIZE_2KB, ring_id);
	if (!buf_pool) {
		ret = -ENOMEM;
		goto err;
	}

	rx_ring->nbufpool = NUM_BUFPOOL;
	rx_ring->buf_pool = buf_pool;
	rx_ring->irq = pdata->rx_irq;
	buf_pool->rx_skb = devm_kcalloc(dev, buf_pool->slots,
					sizeof(struct sk_buff *), GFP_KERNEL);
	if (!buf_pool->rx_skb) {
		ret = -ENOMEM;
		goto err;
	}

	buf_pool->dst_ring_num = xgene_enet_dst_ring_num(buf_pool);
	rx_ring->buf_pool = buf_pool;
	pdata->rx_ring = rx_ring;

	/* allocate tx descriptor ring */
	ring_id = xgene_enet_get_ring_id(RING_OWNER_ETH0, eth_bufnum++);
	tx_ring = xgene_enet_create_desc_ring(ndev, ring_num++,
					      RING_CFGSIZE_16KB, ring_id);
	if (!tx_ring) {
		ret = -ENOMEM;
		goto err;
	}
	pdata->tx_ring = tx_ring;

	cp_ring = pdata->rx_ring;
	cp_ring->cp_skb = devm_kcalloc(dev, tx_ring->slots,
				       sizeof(struct sk_buff *), GFP_KERNEL);
	if (!cp_ring->cp_skb) {
		ret = -ENOMEM;
		goto err;
	}
	pdata->tx_ring->cp_ring = cp_ring;
	pdata->tx_ring->dst_ring_num = xgene_enet_dst_ring_num(cp_ring);

	pdata->tx_qcnt_hi = pdata->tx_ring->slots / 2;
	pdata->cp_qcnt_hi = pdata->rx_ring->slots / 2;
	pdata->cp_qcnt_low = pdata->cp_qcnt_hi / 2;

	return 0;

err:
	xgene_enet_free_desc_rings(pdata);
	return ret;
}

static struct rtnl_link_stats64 *xgene_enet_get_stats64(
			struct net_device *ndev,
			struct rtnl_link_stats64 *storage)
{
	struct xgene_enet_pdata *pdata = netdev_priv(ndev);
	struct rtnl_link_stats64 *stats = &pdata->stats;

	stats->rx_errors += stats->rx_length_errors +
			    stats->rx_crc_errors +
			    stats->rx_frame_errors +
			    stats->rx_fifo_errors;
	memcpy(storage, &pdata->stats, sizeof(struct rtnl_link_stats64));

	return storage;
}

static int xgene_enet_set_mac_address(struct net_device *ndev, void *addr)
{
	struct xgene_enet_pdata *pdata = netdev_priv(ndev);
	int ret;

	ret = eth_mac_addr(ndev, addr);
	if (ret)
		return ret;
	pdata->mac_ops->set_mac_addr(pdata);

	return ret;
}

static const struct net_device_ops xgene_ndev_ops = {
	.ndo_open = xgene_enet_open,
	.ndo_stop = xgene_enet_close,
	.ndo_start_xmit = xgene_enet_start_xmit,
	.ndo_tx_timeout = xgene_enet_timeout,
	.ndo_get_stats64 = xgene_enet_get_stats64,
	.ndo_change_mtu = eth_change_mtu,
	.ndo_set_mac_address = xgene_enet_set_mac_address,
};

static int xgene_get_mac_address(struct device *dev,
				 unsigned char *addr)
{
	int ret;

	ret = device_property_read_u8_array(dev, "local-mac-address", addr, 6);
	if (ret)
		ret = device_property_read_u8_array(dev, "mac-address",
						    addr, 6);
	if (ret)
		return -ENODEV;

	return ETH_ALEN;
}

static int xgene_get_phy_mode(struct device *dev)
{
	int i, ret;
	char *modestr;

	ret = device_property_read_string(dev, "phy-connection-type",
					  (const char **)&modestr);
	if (ret)
		ret = device_property_read_string(dev, "phy-mode",
						  (const char **)&modestr);
	if (ret)
		return -ENODEV;

	for (i = 0; i < PHY_INTERFACE_MODE_MAX; i++) {
		if (!strcasecmp(modestr, phy_modes(i)))
			return i;
	}
	return -ENODEV;
}

static int xgene_enet_get_resources(struct xgene_enet_pdata *pdata)
{
	struct platform_device *pdev;
	struct net_device *ndev;
	struct device *dev;
	struct resource *res;
	void __iomem *base_addr;
	int ret;

	pdev = pdata->pdev;
	dev = &pdev->dev;
	ndev = pdata->ndev;

	res = platform_get_resource(pdev, IORESOURCE_MEM, RES_ENET_CSR);
	if (!res) {
		dev_err(dev, "Resource enet_csr not defined\n");
		return -ENODEV;
	}
	pdata->base_addr = devm_ioremap(dev, res->start, resource_size(res));
	if (!pdata->base_addr) {
		dev_err(dev, "Unable to retrieve ENET Port CSR region\n");
		return -ENOMEM;
	}

	res = platform_get_resource(pdev, IORESOURCE_MEM, RES_RING_CSR);
	if (!res) {
		dev_err(dev, "Resource ring_csr not defined\n");
		return -ENODEV;
	}
	pdata->ring_csr_addr = devm_ioremap(dev, res->start,
							resource_size(res));
	if (!pdata->ring_csr_addr) {
		dev_err(dev, "Unable to retrieve ENET Ring CSR region\n");
		return -ENOMEM;
	}

	res = platform_get_resource(pdev, IORESOURCE_MEM, RES_RING_CMD);
	if (!res) {
		dev_err(dev, "Resource ring_cmd not defined\n");
		return -ENODEV;
	}
	pdata->ring_cmd_addr = devm_ioremap(dev, res->start,
							resource_size(res));
	if (!pdata->ring_cmd_addr) {
		dev_err(dev, "Unable to retrieve ENET Ring command region\n");
		return -ENOMEM;
	}

	ret = platform_get_irq(pdev, 0);
	if (ret <= 0) {
		dev_err(dev, "Unable to get ENET Rx IRQ\n");
		ret = ret ? : -ENXIO;
		return ret;
	}
	pdata->rx_irq = ret;

	if (xgene_get_mac_address(dev, ndev->dev_addr) != ETH_ALEN)
		eth_hw_addr_random(ndev);

	memcpy(ndev->perm_addr, ndev->dev_addr, ndev->addr_len);

	pdata->phy_mode = xgene_get_phy_mode(dev);
	if (pdata->phy_mode < 0) {
		dev_err(dev, "Unable to get phy-connection-type\n");
		return pdata->phy_mode;
	}
	if (pdata->phy_mode != PHY_INTERFACE_MODE_RGMII &&
	    pdata->phy_mode != PHY_INTERFACE_MODE_SGMII &&
	    pdata->phy_mode != PHY_INTERFACE_MODE_XGMII) {
		dev_err(dev, "Incorrect phy-connection-type specified\n");
		return -ENODEV;
	}

	pdata->clk = devm_clk_get(&pdev->dev, NULL);
	if (IS_ERR(pdata->clk)) {
		/* Firmware may have set up the clock already. */
		pdata->clk = NULL;
	}

	base_addr = pdata->base_addr;
	pdata->eth_csr_addr = base_addr + BLOCK_ETH_CSR_OFFSET;
	pdata->eth_ring_if_addr = base_addr + BLOCK_ETH_RING_IF_OFFSET;
	pdata->eth_diag_csr_addr = base_addr + BLOCK_ETH_DIAG_CSR_OFFSET;
	if (pdata->phy_mode == PHY_INTERFACE_MODE_RGMII ||
	    pdata->phy_mode == PHY_INTERFACE_MODE_SGMII) {
		pdata->mcx_mac_addr = base_addr + BLOCK_ETH_MAC_OFFSET;
		pdata->mcx_mac_csr_addr = base_addr + BLOCK_ETH_MAC_CSR_OFFSET;
	} else {
		pdata->mcx_mac_addr = base_addr + BLOCK_AXG_MAC_OFFSET;
		pdata->mcx_mac_csr_addr = base_addr + BLOCK_AXG_MAC_CSR_OFFSET;
	}
	pdata->rx_buff_cnt = NUM_PKT_BUF;

	return 0;
}

static int xgene_enet_init_hw(struct xgene_enet_pdata *pdata)
{
	struct net_device *ndev = pdata->ndev;
	struct xgene_enet_desc_ring *buf_pool;
	u16 dst_ring_num;
	int ret;

	ret = pdata->port_ops->reset(pdata);
	if (ret)
		return ret;

	ret = xgene_enet_create_desc_rings(ndev);
	if (ret) {
		netdev_err(ndev, "Error in ring configuration\n");
		return ret;
	}

	/* setup buffer pool */
	buf_pool = pdata->rx_ring->buf_pool;
	xgene_enet_init_bufpool(buf_pool);
	ret = xgene_enet_refill_bufpool(buf_pool, pdata->rx_buff_cnt);
	if (ret) {
		xgene_enet_delete_desc_rings(pdata);
		return ret;
	}

	dst_ring_num = xgene_enet_dst_ring_num(pdata->rx_ring);
	pdata->port_ops->cle_bypass(pdata, dst_ring_num, buf_pool->id);
	pdata->mac_ops->init(pdata);

	return ret;
}

static void xgene_enet_setup_ops(struct xgene_enet_pdata *pdata)
{
	switch (pdata->phy_mode) {
	case PHY_INTERFACE_MODE_RGMII:
		pdata->mac_ops = &xgene_gmac_ops;
		pdata->port_ops = &xgene_gport_ops;
		pdata->rm = RM3;
		break;
	case PHY_INTERFACE_MODE_SGMII:
		pdata->mac_ops = &xgene_sgmac_ops;
		pdata->port_ops = &xgene_sgport_ops;
		pdata->rm = RM1;
		break;
	default:
		pdata->mac_ops = &xgene_xgmac_ops;
		pdata->port_ops = &xgene_xgport_ops;
		pdata->rm = RM0;
		break;
	}
}

static int xgene_enet_probe(struct platform_device *pdev)
{
	struct net_device *ndev;
	struct xgene_enet_pdata *pdata;
	struct device *dev = &pdev->dev;
	struct napi_struct *napi;
	struct xgene_mac_ops *mac_ops;
	int ret;

	ndev = alloc_etherdev(sizeof(struct xgene_enet_pdata));
	if (!ndev)
		return -ENOMEM;

	pdata = netdev_priv(ndev);

	pdata->pdev = pdev;
	pdata->ndev = ndev;
	SET_NETDEV_DEV(ndev, dev);
	platform_set_drvdata(pdev, pdata);
	ndev->netdev_ops = &xgene_ndev_ops;
	xgene_enet_set_ethtool_ops(ndev);
	ndev->features |= NETIF_F_IP_CSUM |
			  NETIF_F_GSO |
			  NETIF_F_GRO;

	ret = xgene_enet_get_resources(pdata);
	if (ret)
		goto err;

	xgene_enet_setup_ops(pdata);

	ret = register_netdev(ndev);
	if (ret) {
		netdev_err(ndev, "Failed to register netdev\n");
		goto err;
	}

	ret = dma_coerce_mask_and_coherent(dev, DMA_BIT_MASK(64));
	if (ret) {
		netdev_err(ndev, "No usable DMA configuration\n");
		goto err;
	}

	ret = xgene_enet_init_hw(pdata);
	if (ret)
		goto err;

	napi = &pdata->rx_ring->napi;
	netif_napi_add(ndev, napi, xgene_enet_napi, NAPI_POLL_WEIGHT);
	mac_ops = pdata->mac_ops;
	if (pdata->phy_mode == PHY_INTERFACE_MODE_RGMII)
		ret = xgene_enet_mdio_config(pdata);
	else
		INIT_DELAYED_WORK(&pdata->link_work, mac_ops->link_state);

	return ret;
err:
	unregister_netdev(ndev);
	free_netdev(ndev);
	return ret;
}

static int xgene_enet_remove(struct platform_device *pdev)
{
	struct xgene_enet_pdata *pdata;
	struct xgene_mac_ops *mac_ops;
	struct net_device *ndev;

	pdata = platform_get_drvdata(pdev);
	mac_ops = pdata->mac_ops;
	ndev = pdata->ndev;

	mac_ops->rx_disable(pdata);
	mac_ops->tx_disable(pdata);

	netif_napi_del(&pdata->rx_ring->napi);
	xgene_enet_mdio_remove(pdata);
	xgene_enet_delete_desc_rings(pdata);
	unregister_netdev(ndev);
	pdata->port_ops->shutdown(pdata);
	free_netdev(ndev);

	return 0;
}

#ifdef CONFIG_ACPI
static const struct acpi_device_id xgene_enet_acpi_match[] = {
	{ "APMC0D05", },
<<<<<<< HEAD
=======
	{ "APMC0D30", },
	{ "APMC0D31", },
>>>>>>> d525211f
	{ }
};
MODULE_DEVICE_TABLE(acpi, xgene_enet_acpi_match);
#endif

#ifdef CONFIG_OF
static struct of_device_id xgene_enet_of_match[] = {
	{.compatible = "apm,xgene-enet",},
	{.compatible = "apm,xgene1-sgenet",},
	{.compatible = "apm,xgene1-xgenet",},
	{},
};

MODULE_DEVICE_TABLE(of, xgene_enet_of_match);
#endif

static struct platform_driver xgene_enet_driver = {
	.driver = {
		   .name = "xgene-enet",
		   .of_match_table = of_match_ptr(xgene_enet_of_match),
		   .acpi_match_table = ACPI_PTR(xgene_enet_acpi_match),
	},
	.probe = xgene_enet_probe,
	.remove = xgene_enet_remove,
};

module_platform_driver(xgene_enet_driver);

MODULE_DESCRIPTION("APM X-Gene SoC Ethernet driver");
MODULE_VERSION(XGENE_DRV_VERSION);
MODULE_AUTHOR("Iyappan Subramanian <isubramanian@apm.com>");
MODULE_AUTHOR("Keyur Chudgar <kchudgar@apm.com>");
MODULE_LICENSE("GPL");<|MERGE_RESOLUTION|>--- conflicted
+++ resolved
@@ -1025,11 +1025,8 @@
 #ifdef CONFIG_ACPI
 static const struct acpi_device_id xgene_enet_acpi_match[] = {
 	{ "APMC0D05", },
-<<<<<<< HEAD
-=======
 	{ "APMC0D30", },
 	{ "APMC0D31", },
->>>>>>> d525211f
 	{ }
 };
 MODULE_DEVICE_TABLE(acpi, xgene_enet_acpi_match);
