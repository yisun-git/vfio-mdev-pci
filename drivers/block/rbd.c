--- conflicted
+++ resolved
@@ -421,12 +421,6 @@
 	spin_lock(&rbd_client_list_lock);
 	rbdc = __rbd_client_find(opt);
 	if (rbdc) {
-<<<<<<< HEAD
-		ceph_destroy_options(opt);
-		kfree(rbd_opts);
-
-=======
->>>>>>> e9676695
 		/* using an existing client */
 		kref_get(&rbdc->kref);
 		spin_unlock(&rbd_client_list_lock);
@@ -449,11 +443,7 @@
 /*
  * Destroy ceph client
  *
-<<<<<<< HEAD
- * Caller must hold node_lock.
-=======
  * Caller must hold rbd_client_list_lock.
->>>>>>> e9676695
  */
 static void rbd_client_release(struct kref *kref)
 {
@@ -473,15 +463,9 @@
  */
 static void rbd_put_client(struct rbd_device *rbd_dev)
 {
-<<<<<<< HEAD
-	spin_lock(&node_lock);
-	kref_put(&rbd_dev->rbd_client->kref, rbd_client_release);
-	spin_unlock(&node_lock);
-=======
 	spin_lock(&rbd_client_list_lock);
 	kref_put(&rbd_dev->rbd_client->kref, rbd_client_release);
 	spin_unlock(&rbd_client_list_lock);
->>>>>>> e9676695
 	rbd_dev->rbd_client = NULL;
 }
 
