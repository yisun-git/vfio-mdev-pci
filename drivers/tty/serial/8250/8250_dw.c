/*
 * Synopsys DesignWare 8250 driver.
 *
 * Copyright 2011 Picochip, Jamie Iles.
 * Copyright 2013 Intel Corporation
 *
 * This program is free software; you can redistribute it and/or modify
 * it under the terms of the GNU General Public License as published by
 * the Free Software Foundation; either version 2 of the License, or
 * (at your option) any later version.
 *
 * The Synopsys DesignWare 8250 has an extra feature whereby it detects if the
 * LCR is written whilst busy.  If it is, then a busy detect interrupt is
 * raised, the LCR needs to be rewritten and the uart status register read.
 */
#include <linux/device.h>
#include <linux/io.h>
#include <linux/module.h>
#include <linux/serial_8250.h>
#include <linux/serial_core.h>
#include <linux/serial_reg.h>
#include <linux/of.h>
#include <linux/of_irq.h>
#include <linux/of_platform.h>
#include <linux/platform_device.h>
#include <linux/slab.h>
#include <linux/acpi.h>
#include <linux/clk.h>
#include <linux/reset.h>
#include <linux/pm_runtime.h>

#include <asm/byteorder.h>

#include "8250.h"

/* Offsets for the DesignWare specific registers */
#define DW_UART_USR	0x1f /* UART Status Register */
#define DW_UART_CPR	0xf4 /* Component Parameter Register */
#define DW_UART_UCV	0xf8 /* UART Component Version */

/* Component Parameter Register bits */
#define DW_UART_CPR_ABP_DATA_WIDTH	(3 << 0)
#define DW_UART_CPR_AFCE_MODE		(1 << 4)
#define DW_UART_CPR_THRE_MODE		(1 << 5)
#define DW_UART_CPR_SIR_MODE		(1 << 6)
#define DW_UART_CPR_SIR_LP_MODE		(1 << 7)
#define DW_UART_CPR_ADDITIONAL_FEATURES	(1 << 8)
#define DW_UART_CPR_FIFO_ACCESS		(1 << 9)
#define DW_UART_CPR_FIFO_STAT		(1 << 10)
#define DW_UART_CPR_SHADOW		(1 << 11)
#define DW_UART_CPR_ENCODED_PARMS	(1 << 12)
#define DW_UART_CPR_DMA_EXTRA		(1 << 13)
#define DW_UART_CPR_FIFO_MODE		(0xff << 16)
/* Helper for fifo size calculation */
#define DW_UART_CPR_FIFO_SIZE(a)	(((a >> 16) & 0xff) * 16)


struct dw8250_data {
	u8			usr_reg;
	int			last_mcr;
	int			line;
	struct clk		*clk;
	struct clk		*pclk;
	struct reset_control	*rst;
	struct uart_8250_dma	dma;
};

#define BYT_PRV_CLK			0x800
#define BYT_PRV_CLK_EN			(1 << 0)
#define BYT_PRV_CLK_M_VAL_SHIFT		1
#define BYT_PRV_CLK_N_VAL_SHIFT		16
#define BYT_PRV_CLK_UPDATE		(1 << 31)

static inline int dw8250_modify_msr(struct uart_port *p, int offset, int value)
{
	struct dw8250_data *d = p->private_data;

	/* If reading MSR, report CTS asserted when auto-CTS/RTS enabled */
	if (offset == UART_MSR && d->last_mcr & UART_MCR_AFE) {
		value |= UART_MSR_CTS;
		value &= ~UART_MSR_DCTS;
	}

	return value;
}

static void dw8250_force_idle(struct uart_port *p)
{
	struct uart_8250_port *up = up_to_u8250p(p);

	serial8250_clear_and_reinit_fifos(up);
	(void)p->serial_in(p, UART_RX);
}

static void dw8250_serial_out(struct uart_port *p, int offset, int value)
{
	struct dw8250_data *d = p->private_data;

	if (offset == UART_MCR)
		d->last_mcr = value;

	writeb(value, p->membase + (offset << p->regshift));

	/* Make sure LCR write wasn't ignored */
	if (offset == UART_LCR) {
		int tries = 1000;
		while (tries--) {
			unsigned int lcr = p->serial_in(p, UART_LCR);
			if ((value & ~UART_LCR_SPAR) == (lcr & ~UART_LCR_SPAR))
				return;
			dw8250_force_idle(p);
			writeb(value, p->membase + (UART_LCR << p->regshift));
		}
		dev_err(p->dev, "Couldn't set LCR to %d\n", value);
	}
}

static unsigned int dw8250_serial_in(struct uart_port *p, int offset)
{
	unsigned int value = readb(p->membase + (offset << p->regshift));

	return dw8250_modify_msr(p, offset, value);
}

/* Read Back (rb) version to ensure register access ording. */
static void dw8250_serial_out_rb(struct uart_port *p, int offset, int value)
{
	dw8250_serial_out(p, offset, value);
	dw8250_serial_in(p, UART_LCR);
}

static void dw8250_serial_out32(struct uart_port *p, int offset, int value)
{
	struct dw8250_data *d = p->private_data;

	if (offset == UART_MCR)
		d->last_mcr = value;

	writel(value, p->membase + (offset << p->regshift));

	/* Make sure LCR write wasn't ignored */
	if (offset == UART_LCR) {
		int tries = 1000;
		while (tries--) {
			unsigned int lcr = p->serial_in(p, UART_LCR);
			if ((value & ~UART_LCR_SPAR) == (lcr & ~UART_LCR_SPAR))
				return;
			dw8250_force_idle(p);
			writel(value, p->membase + (UART_LCR << p->regshift));
		}
		dev_err(p->dev, "Couldn't set LCR to %d\n", value);
	}
}

static unsigned int dw8250_serial_in32(struct uart_port *p, int offset)
{
	unsigned int value = readl(p->membase + (offset << p->regshift));

	return dw8250_modify_msr(p, offset, value);
}

static int dw8250_handle_irq(struct uart_port *p)
{
	struct dw8250_data *d = p->private_data;
	unsigned int iir = p->serial_in(p, UART_IIR);

	if (serial8250_handle_irq(p, iir)) {
		return 1;
	} else if ((iir & UART_IIR_BUSY) == UART_IIR_BUSY) {
		/* Clear the USR */
		(void)p->serial_in(p, d->usr_reg);

		return 1;
	}

	return 0;
}

static void
dw8250_do_pm(struct uart_port *port, unsigned int state, unsigned int old)
{
	if (!state)
		pm_runtime_get_sync(port->dev);

	serial8250_do_pm(port, state, old);

	if (state)
		pm_runtime_put_sync_suspend(port->dev);
}

static void dw8250_set_termios(struct uart_port *p, struct ktermios *termios,
			       struct ktermios *old)
{
	unsigned int baud = tty_termios_baud_rate(termios);
	struct dw8250_data *d = p->private_data;
	unsigned int rate;
	int ret;

	if (IS_ERR(d->clk) || !old)
		goto out;

	/* Not requesting clock rates below 1.8432Mhz */
	if (baud < 115200)
		baud = 115200;

	clk_disable_unprepare(d->clk);
	rate = clk_round_rate(d->clk, baud * 16);
	ret = clk_set_rate(d->clk, rate);
	clk_prepare_enable(d->clk);

	if (!ret)
		p->uartclk = rate;
out:
	serial8250_do_set_termios(p, termios, old);
}

static bool dw8250_dma_filter(struct dma_chan *chan, void *param)
{
	struct dw8250_data *data = param;

	return chan->chan_id == data->dma.tx_chan_id ||
	       chan->chan_id == data->dma.rx_chan_id;
}

static void dw8250_setup_port(struct uart_8250_port *up)
{
	struct uart_port	*p = &up->port;
	u32			reg = readl(p->membase + DW_UART_UCV);

	/*
	 * If the Component Version Register returns zero, we know that
	 * ADDITIONAL_FEATURES are not enabled. No need to go any further.
	 */
	if (!reg)
		return;

	dev_dbg_ratelimited(p->dev, "Designware UART version %c.%c%c\n",
		(reg >> 24) & 0xff, (reg >> 16) & 0xff, (reg >> 8) & 0xff);

	reg = readl(p->membase + DW_UART_CPR);
	if (!reg)
		return;

	/* Select the type based on fifo */
	if (reg & DW_UART_CPR_FIFO_MODE) {
		p->type = PORT_16550A;
		p->flags |= UPF_FIXED_TYPE;
		p->fifosize = DW_UART_CPR_FIFO_SIZE(reg);
		up->tx_loadsz = p->fifosize;
		up->capabilities = UART_CAP_FIFO;
	}

	if (reg & DW_UART_CPR_AFCE_MODE)
		up->capabilities |= UART_CAP_AFE;
}

static int dw8250_probe_of(struct uart_port *p,
			   struct dw8250_data *data)
{
	struct device_node	*np = p->dev->of_node;
	struct uart_8250_port *up = up_to_u8250p(p);
	u32			val;
	bool has_ucv = true;

	if (of_device_is_compatible(np, "cavium,octeon-3860-uart")) {
#ifdef __BIG_ENDIAN
		/*
		 * Low order bits of these 64-bit registers, when
		 * accessed as a byte, are 7 bytes further down in the
		 * address space in big endian mode.
		 */
		p->membase += 7;
#endif
		p->serial_out = dw8250_serial_out_rb;
		p->flags = UPF_SKIP_TEST | UPF_SHARE_IRQ | UPF_FIXED_TYPE;
		p->type = PORT_OCTEON;
		data->usr_reg = 0x27;
		has_ucv = false;
	} else if (!of_property_read_u32(np, "reg-io-width", &val)) {
		switch (val) {
		case 1:
			break;
		case 4:
			p->iotype = UPIO_MEM32;
			p->serial_in = dw8250_serial_in32;
			p->serial_out = dw8250_serial_out32;
			break;
		default:
			dev_err(p->dev, "unsupported reg-io-width (%u)\n", val);
			return -EINVAL;
		}
	}
	if (has_ucv)
		dw8250_setup_port(up);

	if (!of_property_read_u32(np, "reg-shift", &val))
		p->regshift = val;

	/* clock got configured through clk api, all done */
	if (p->uartclk)
		return 0;

	/* try to find out clock frequency from DT as fallback */
	if (of_property_read_u32(np, "clock-frequency", &val)) {
		dev_err(p->dev, "clk or clock-frequency not defined\n");
		return -EINVAL;
	}
	p->uartclk = val;

	return 0;
}

static int dw8250_probe_acpi(struct uart_8250_port *up,
			     struct dw8250_data *data)
{
	struct uart_port *p = &up->port;

	dw8250_setup_port(up);

	p->iotype = UPIO_MEM32;
	p->serial_in = dw8250_serial_in32;
	p->serial_out = dw8250_serial_out32;
	p->regshift = 2;

	up->dma = &data->dma;

	up->dma->rxconf.src_maxburst = p->fifosize / 4;
	up->dma->txconf.dst_maxburst = p->fifosize / 4;

	up->port.set_termios = dw8250_set_termios;

	return 0;
}

static int dw8250_probe(struct platform_device *pdev)
{
	struct uart_8250_port uart = {};
	struct resource *regs = platform_get_resource(pdev, IORESOURCE_MEM, 0);
	struct resource *irq = platform_get_resource(pdev, IORESOURCE_IRQ, 0);
	struct dw8250_data *data;
	int err;

	if (!regs || !irq) {
		dev_err(&pdev->dev, "no registers/irq defined\n");
		return -EINVAL;
	}

	spin_lock_init(&uart.port.lock);
	uart.port.mapbase = regs->start;
	uart.port.irq = irq->start;
	uart.port.handle_irq = dw8250_handle_irq;
	uart.port.pm = dw8250_do_pm;
	uart.port.type = PORT_8250;
	uart.port.flags = UPF_SHARE_IRQ | UPF_BOOT_AUTOCONF | UPF_FIXED_PORT;
	uart.port.dev = &pdev->dev;

	uart.port.membase = devm_ioremap(&pdev->dev, regs->start,
					 resource_size(regs));
	if (!uart.port.membase)
		return -ENOMEM;

	data = devm_kzalloc(&pdev->dev, sizeof(*data), GFP_KERNEL);
	if (!data)
		return -ENOMEM;

	data->usr_reg = DW_UART_USR;
	data->clk = devm_clk_get(&pdev->dev, "baudclk");
	if (IS_ERR(data->clk) && PTR_ERR(data->clk) != -EPROBE_DEFER)
		data->clk = devm_clk_get(&pdev->dev, NULL);
	if (IS_ERR(data->clk) && PTR_ERR(data->clk) == -EPROBE_DEFER)
		return -EPROBE_DEFER;
	if (!IS_ERR(data->clk)) {
		err = clk_prepare_enable(data->clk);
		if (err)
			dev_warn(&pdev->dev, "could not enable optional baudclk: %d\n",
				 err);
		else
			uart.port.uartclk = clk_get_rate(data->clk);
	}

	data->pclk = devm_clk_get(&pdev->dev, "apb_pclk");
	if (IS_ERR(data->clk) && PTR_ERR(data->clk) == -EPROBE_DEFER) {
		err = -EPROBE_DEFER;
		goto err_clk;
	}
	if (!IS_ERR(data->pclk)) {
		err = clk_prepare_enable(data->pclk);
		if (err) {
			dev_err(&pdev->dev, "could not enable apb_pclk\n");
			goto err_clk;
		}
	}

	data->rst = devm_reset_control_get_optional(&pdev->dev, NULL);
	if (IS_ERR(data->rst) && PTR_ERR(data->rst) == -EPROBE_DEFER) {
		err = -EPROBE_DEFER;
		goto err_pclk;
	}
	if (!IS_ERR(data->rst))
		reset_control_deassert(data->rst);

	data->dma.rx_chan_id = -1;
	data->dma.tx_chan_id = -1;
	data->dma.rx_param = data;
	data->dma.tx_param = data;
	data->dma.fn = dw8250_dma_filter;

	uart.port.iotype = UPIO_MEM;
	uart.port.serial_in = dw8250_serial_in;
	uart.port.serial_out = dw8250_serial_out;
	uart.port.private_data = data;

	if (pdev->dev.of_node) {
		err = dw8250_probe_of(&uart.port, data);
		if (err)
			goto err_reset;
	} else if (ACPI_HANDLE(&pdev->dev)) {
		err = dw8250_probe_acpi(&uart, data);
		if (err)
			goto err_reset;
	} else {
		err = -ENODEV;
		goto err_reset;
	}

	data->line = serial8250_register_8250_port(&uart);
	if (data->line < 0) {
		err = data->line;
		goto err_reset;
	}

	platform_set_drvdata(pdev, data);

	pm_runtime_set_active(&pdev->dev);
	pm_runtime_enable(&pdev->dev);

	return 0;

err_reset:
	if (!IS_ERR(data->rst))
		reset_control_assert(data->rst);

err_pclk:
	if (!IS_ERR(data->pclk))
		clk_disable_unprepare(data->pclk);

err_clk:
	if (!IS_ERR(data->clk))
		clk_disable_unprepare(data->clk);

	return err;
}

static int dw8250_remove(struct platform_device *pdev)
{
	struct dw8250_data *data = platform_get_drvdata(pdev);

	pm_runtime_get_sync(&pdev->dev);

	serial8250_unregister_port(data->line);

	if (!IS_ERR(data->rst))
		reset_control_assert(data->rst);

	if (!IS_ERR(data->pclk))
		clk_disable_unprepare(data->pclk);

	if (!IS_ERR(data->clk))
		clk_disable_unprepare(data->clk);

	pm_runtime_disable(&pdev->dev);
	pm_runtime_put_noidle(&pdev->dev);

	return 0;
}

#ifdef CONFIG_PM_SLEEP
static int dw8250_suspend(struct device *dev)
{
	struct dw8250_data *data = dev_get_drvdata(dev);

	serial8250_suspend_port(data->line);

	return 0;
}

static int dw8250_resume(struct device *dev)
{
	struct dw8250_data *data = dev_get_drvdata(dev);

	serial8250_resume_port(data->line);

	return 0;
}
#endif /* CONFIG_PM_SLEEP */

#ifdef CONFIG_PM_RUNTIME
static int dw8250_runtime_suspend(struct device *dev)
{
	struct dw8250_data *data = dev_get_drvdata(dev);

	if (!IS_ERR(data->clk))
		clk_disable_unprepare(data->clk);

	if (!IS_ERR(data->pclk))
		clk_disable_unprepare(data->pclk);

	return 0;
}

static int dw8250_runtime_resume(struct device *dev)
{
	struct dw8250_data *data = dev_get_drvdata(dev);

	if (!IS_ERR(data->pclk))
		clk_prepare_enable(data->pclk);

	if (!IS_ERR(data->clk))
		clk_prepare_enable(data->clk);

	return 0;
}
#endif

static const struct dev_pm_ops dw8250_pm_ops = {
	SET_SYSTEM_SLEEP_PM_OPS(dw8250_suspend, dw8250_resume)
	SET_RUNTIME_PM_OPS(dw8250_runtime_suspend, dw8250_runtime_resume, NULL)
};

static const struct of_device_id dw8250_of_match[] = {
	{ .compatible = "snps,dw-apb-uart" },
	{ .compatible = "cavium,octeon-3860-uart" },
	{ /* Sentinel */ }
};
MODULE_DEVICE_TABLE(of, dw8250_of_match);

static const struct acpi_device_id dw8250_acpi_match[] = {
	{ "INT33C4", 0 },
	{ "INT33C5", 0 },
	{ "INT3434", 0 },
	{ "INT3435", 0 },
	{ "80860F0A", 0 },
<<<<<<< HEAD
=======
	{ "8086228A", 0 },
>>>>>>> 9e82bf01
	{ },
};
MODULE_DEVICE_TABLE(acpi, dw8250_acpi_match);

static struct platform_driver dw8250_platform_driver = {
	.driver = {
		.name		= "dw-apb-uart",
		.owner		= THIS_MODULE,
		.pm		= &dw8250_pm_ops,
		.of_match_table	= dw8250_of_match,
		.acpi_match_table = ACPI_PTR(dw8250_acpi_match),
	},
	.probe			= dw8250_probe,
	.remove			= dw8250_remove,
};

module_platform_driver(dw8250_platform_driver);

MODULE_AUTHOR("Jamie Iles");
MODULE_LICENSE("GPL");
MODULE_DESCRIPTION("Synopsys DesignWare 8250 serial port driver");<|MERGE_RESOLUTION|>--- conflicted
+++ resolved
@@ -540,10 +540,7 @@
 	{ "INT3434", 0 },
 	{ "INT3435", 0 },
 	{ "80860F0A", 0 },
-<<<<<<< HEAD
-=======
 	{ "8086228A", 0 },
->>>>>>> 9e82bf01
 	{ },
 };
 MODULE_DEVICE_TABLE(acpi, dw8250_acpi_match);
