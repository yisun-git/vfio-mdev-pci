--- conflicted
+++ resolved
@@ -39,12 +39,9 @@
 #include <plat/devs.h>
 #include <plat/clock.h>
 #include <plat/iic-core.h>
-<<<<<<< HEAD
 #include <plat/sdhci.h>
-=======
 #include <plat/onenand-core.h>
 
->>>>>>> 999304be
 #include <plat/s5pc100.h>
 
 /* Initial IO mappings */
