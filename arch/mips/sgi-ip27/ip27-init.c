--- conflicted
+++ resolved
@@ -64,27 +64,10 @@
 
 	hub_rtc_init(nasid);
 
-<<<<<<< HEAD
 	if (nasid) {
 		/* copy exception handlers from first node to current node */
 		memcpy((void *)NODE_OFFSET_TO_K0(nasid, 0),
 		       (void *)CKSEG0, 0x200);
-=======
-#ifdef CONFIG_REPLICATE_EXHANDLERS
-	/*
-	 * If this is not a headless node initialization,
-	 * copy over the caliased exception handlers.
-	 */
-	if (get_nasid() == nasid) {
-		extern char except_vec2_generic, except_vec3_generic;
-		extern void build_tlb_refill_handler(void);
-
-		memcpy((void *)(CKSEG0 + 0x100), &except_vec2_generic, 0x80);
-		memcpy((void *)(CKSEG0 + 0x180), &except_vec3_generic, 0x80);
-		build_tlb_refill_handler();
-		memcpy((void *)(CKSEG0 + 0x100), (void *) CKSEG0, 0x80);
-		memcpy((void *)(CKSEG0 + 0x180), &except_vec3_generic, 0x100);
->>>>>>> a8d0f11e
 		__flush_cache_all();
 		/* switch to node local exception handlers */
 		REMOTE_HUB_S(nasid, PI_CALIAS_SIZE, PI_CALIAS_SIZE_8K);
