--- conflicted
+++ resolved
@@ -41,20 +41,11 @@
 
 	crypto_salsa20_init(state, ctx, walk.iv);
 
-<<<<<<< HEAD
-	while (walk.nbytes >= 64) {
-		salsa20_encrypt_bytes(ctx, walk.src.virt.addr,
-				      walk.dst.virt.addr,
-				      walk.nbytes - (walk.nbytes % 64));
-		err = blkcipher_walk_done(desc, &walk, walk.nbytes % 64);
-	}
-=======
 	while (walk.nbytes > 0) {
 		unsigned int nbytes = walk.nbytes;
 
 		if (nbytes < walk.total)
 			nbytes = round_down(nbytes, walk.stride);
->>>>>>> 03a0dded
 
 		salsa20_encrypt_bytes(state, walk.src.virt.addr,
 				      walk.dst.virt.addr, nbytes);
