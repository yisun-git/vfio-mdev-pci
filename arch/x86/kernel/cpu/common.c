--- conflicted
+++ resolved
@@ -1120,20 +1120,6 @@
 
 	xsave_init();
 }
-<<<<<<< HEAD
-=======
-
-#ifdef CONFIG_HOTPLUG_CPU
-void __cpuinit cpu_uninit(void)
-{
-	int cpu = raw_smp_processor_id();
-	cpu_clear(cpu, cpu_initialized);
-
-	/* lazy TLB state */
-	per_cpu(cpu_tlbstate, cpu).state = 0;
-	per_cpu(cpu_tlbstate, cpu).active_mm = &init_mm;
-}
-#endif
-
-#endif
->>>>>>> fd048088
+
+
+#endif