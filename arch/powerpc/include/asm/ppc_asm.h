--- conflicted
+++ resolved
@@ -366,11 +366,8 @@
 	cmpwi dest,0;			\
 	beq-  90b;			\
 END_FTR_SECTION_NESTED(CPU_FTR_CELL_TB_BUG, CPU_FTR_CELL_TB_BUG, 96)
-<<<<<<< HEAD
-=======
 #elif defined(CONFIG_8xx)
 #define MFTB(dest)			mftb dest
->>>>>>> d8ec26d7
 #else
 #define MFTB(dest)			mfspr dest, SPRN_TBRL
 #endif
