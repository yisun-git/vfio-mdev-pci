--- conflicted
+++ resolved
@@ -1,5 +1 @@
-<<<<<<< HEAD
-libbpf-y := libbpf.o bpf.o nlattr.o btf.o libbpf_errno.o
-=======
-libbpf-y := libbpf.o bpf.o nlattr.o btf.o libbpf_errno.o str_error.o
->>>>>>> f9885ef8
+libbpf-y := libbpf.o bpf.o nlattr.o btf.o libbpf_errno.o str_error.o